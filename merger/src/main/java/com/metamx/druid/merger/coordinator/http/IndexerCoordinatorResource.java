--- conflicted
+++ resolved
@@ -195,15 +195,8 @@
     try {
       final T ret = taskMasterLifecycle.getTaskActionClient(holder.getTask())
                                        .submit(holder.getAction());
-<<<<<<< HEAD
-      retMap = Maps.newHashMap();
-      retMap.put("result", ret);
-    }
-    catch (IOException e) {
-=======
       retMap = ImmutableMap.<String, Object>of("result", ret);
     } catch(IOException e) {
->>>>>>> ec566ee3
       return Response.serverError().build();
     }
 
