--- conflicted
+++ resolved
@@ -23,11 +23,7 @@
     <groupId>io.druid</groupId>
     <artifactId>druid</artifactId>
     <packaging>pom</packaging>
-<<<<<<< HEAD
-    <version>0.6.157-SNAPSHOT</version>
-=======
     <version>0.7.0-SNAPSHOT</version>
->>>>>>> 323153a5
     <name>druid</name>
     <description>druid</description>
     <scm>
@@ -573,6 +569,9 @@
                     <groupId>org.apache.maven.plugins</groupId>
                     <artifactId>maven-release-plugin</artifactId>
                     <version>2.5</version>
+                    <configuration>
+                        <autoVersionSubmodules>true</autoVersionSubmodules>
+                    </configuration>
                 </plugin>
             </plugins>
         </pluginManagement>
